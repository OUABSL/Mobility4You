# api/views/vehiculos.py
from rest_framework import viewsets, status
from rest_framework.decorators import action
from rest_framework.response import Response
from django_filters.rest_framework import DjangoFilterBackend
from django.db.models import Q, Prefetch
from datetime import datetime
from ..models.vehiculos import Categoria, GrupoCoche, Vehiculo, TarifaVehiculo
from ..models.reservas import Reserva
from ..serializers.vehiculos import (
    CategoriaSerializer, 
    GrupoCocheSerializer, 
    VehiculoListSerializer,
    VehiculoDetailSerializer
)
from ..filters import VehiculoFilter
from ..permissions import IsAdminOrReadOnly, PublicAccessPermission
from ..pagination import StandardResultsSetPagination

class CategoriaViewSet(viewsets.ModelViewSet):
    """ViewSet para categorías de vehículos"""
    queryset = Categoria.objects.all()
    serializer_class = CategoriaSerializer
    permission_classes = [IsAdminOrReadOnly]

class GrupoCocheViewSet(viewsets.ModelViewSet):
    """ViewSet para grupos de coches"""
    queryset = GrupoCoche.objects.all()
    serializer_class = GrupoCocheSerializer
    permission_classes = [IsAdminOrReadOnly]


class VehiculoViewSet(viewsets.ModelViewSet):
    """ViewSet para vehículos"""
    queryset = Vehiculo.objects.filter(activo=True).select_related(
        'categoria', 'grupo'
    ).prefetch_related('imagenes', 'tarifas')
    serializer_class = VehiculoDetailSerializer
    permission_classes = [IsAdminOrReadOnly]  # Por defecto
    filter_backends = [DjangoFilterBackend]
    filterset_class = VehiculoFilter
    pagination_class = StandardResultsSetPagination
    
    def get_permissions(self):
        """Personalizar permisos según la acción"""
        if self.action in ['disponibilidad', 'disponibilidad_fechas', 'list', 'retrieve']:
            # Acceso público para consultas
            return [PublicAccessPermission()]
        else:
            # Solo admin para modificaciones
            return [IsAdminOrReadOnly()]
        
        
    def get_serializer_class(self):
        if self.action == 'list':
            return VehiculoListSerializer
        return VehiculoDetailSerializer
    
    def list(self, request, *args, **kwargs):
        """Listado de vehículos con estructura de respuesta estandarizada"""
        queryset = self.filter_queryset(self.get_queryset())
        
        # Agregar precio por defecto a vehículos sin precio específico
        vehiculos_con_precio = []
        for vehiculo in queryset:
            # Obtener precio actual (se podría mejorar con una consulta más eficiente)
            tarifa = vehiculo.tarifas.filter(
                Q(fecha_fin__gte=datetime.now().date()) | Q(fecha_fin__isnull=True),
                fecha_inicio__lte=datetime.now().date()
            ).order_by('-fecha_inicio').first()

            # excluir vehiculos sin tarifa establecida 
            if tarifa:
                vehiculo.precio_dia = tarifa.precio_dia
                vehiculos_con_precio.append(vehiculo)
<<<<<<< HEAD
=======
            
            
>>>>>>> 0255858a
        
        page = self.paginate_queryset(vehiculos_con_precio)
        if page is not None:
            serializer = self.get_serializer(page, many=True)
            return self.get_paginated_response({
                'success': True,
                'results': serializer.data,
                'filterOptions': self._extract_filter_options(queryset)
            })

        serializer = self.get_serializer(vehiculos_con_precio, many=True)
        return Response({
            'success': True,
            'count': len(vehiculos_con_precio),
            'results': serializer.data,
            'filterOptions': self._extract_filter_options(queryset)
        })
    
    @action(detail=False, methods=['post'])
    def disponibilidad(self, request):
        """Busca vehículos disponibles según criterios"""
        try:
            # Extraer parámetros
            fecha_recogida = request.data.get('fecha_recogida') or request.data.get('pickupDate')
            fecha_devolucion = request.data.get('fecha_devolucion') or request.data.get('dropoffDate')
            lugar_recogida_id = request.data.get('lugar_recogida_id') or request.data.get('pickupLocation')
            lugar_devolucion_id = request.data.get('lugar_devolucion_id') or request.data.get('dropoffLocation')
            categoria_id = request.data.get('categoria_id')
            grupo_id = request.data.get('grupo_id')
            
            # Validar fechas
            if not fecha_recogida or not fecha_devolucion:
                return Response(
                    {
                        'success': False,
                        'error': 'Se requieren fechas de recogida y devolución'
                    },
                    status=status.HTTP_400_BAD_REQUEST
                )
            
            # Convertir fechas
            if isinstance(fecha_recogida, str):
                fecha_recogida = datetime.fromisoformat(fecha_recogida.replace('Z', '+00:00'))
            if isinstance(fecha_devolucion, str):
                fecha_devolucion = datetime.fromisoformat(fecha_devolucion.replace('Z', '+00:00'))
            
            # Consulta base
            vehiculos = self.get_queryset().filter(disponible=True)
            
            # Filtrar por categoría y grupo si se especifican
            if categoria_id:
                vehiculos = vehiculos.filter(categoria_id=categoria_id)
            if grupo_id:
                vehiculos = vehiculos.filter(grupo_id=grupo_id)
            
            # Excluir vehículos con reservas confirmadas que se solapen
            reservas_solapadas = Reserva.objects.filter(
                estado='confirmada',
                fecha_recogida__lt=fecha_devolucion,
                fecha_devolucion__gt=fecha_recogida
            ).values_list('vehiculo_id', flat=True)
            
            vehiculos = vehiculos.exclude(id__in=reservas_solapadas)
            
            # Obtener tarifa actual para cada vehículo
            vehiculos_con_precio = []
            for vehiculo in vehiculos:
                # Obtener precio para las fechas
                tarifa = vehiculo.tarifas.filter(
                    Q(fecha_fin__gte=fecha_recogida.date()) | Q(fecha_fin__isnull=True),
                    fecha_inicio__lte=fecha_recogida.date()
                ).order_by('-fecha_inicio').first()
<<<<<<< HEAD
                
                # Exluir vehiculos sin tarifa establecida
                if tarifa:
                    vehiculo.precio_dia = tarifa.precio_dia
                    vehiculos_con_precio.append(vehiculo)         

=======

                # Exluir vehiculos sin tarifa establecida
                if tarifa:
                    vehiculo.precio_dia = tarifa.precio_dia
                    vehiculos_con_precio.append(vehiculo)
>>>>>>> 0255858a
                
            
            # Serializar resultados
            serializer = VehiculoDetailSerializer(vehiculos_con_precio, many=True)
            
            # Generar filterOptions
            filter_options = self._extract_filter_options(vehiculos_con_precio)
            
            return Response({
                'success': True,
                'count': len(vehiculos_con_precio),
                'results': serializer.data,
                'filterOptions': filter_options
            }, status=status.HTTP_200_OK)
            
        except Exception as e:
            return Response(
                {
                    'success': False,
                    'error': str(e)
                },
                status=status.HTTP_400_BAD_REQUEST
            )
    
    def _extract_filter_options(self, vehiculos):
        """Extrae opciones de filtrado de una lista de vehículos"""
        if not vehiculos:
            return {
                'marca': [],
                'modelo': [],
                'combustible': [],
                'orden': ["Precio ascendente", "Precio descendente", "Marca A-Z", "Marca Z-A"]
            }
        
        marcas = sorted(list(set(v.marca for v in vehiculos)))
        modelos = sorted(list(set(v.modelo for v in vehiculos)))
        combustibles = sorted(list(set(v.combustible for v in vehiculos)))
        
        return {
            'marca': marcas,
            'modelo': modelos,
            'combustible': combustibles,
            'orden': ["Precio ascendente", "Precio descendente", "Marca A-Z", "Marca Z-A"]
        }
    
    @action(detail=True, methods=['get'])
    def disponibilidad_fechas(self, request, pk=None):
        """Obtiene las fechas en las que un vehículo NO está disponible"""
        vehiculo = self.get_object()
        
        # Obtener reservas confirmadas futuras
        reservas = Reserva.objects.filter(
            vehiculo=vehiculo,
            estado='confirmada',
            fecha_devolucion__gte=datetime.now()
        ).values('fecha_recogida', 'fecha_devolucion')
        
        fechas_no_disponibles = []
        for reserva in reservas:
            fechas_no_disponibles.append({
                'inicio': reserva['fecha_recogida'],
                'fin': reserva['fecha_devolucion']
            })
        
        return Response({
            'vehiculo_id': vehiculo.id,
            'fechas_no_disponibles': fechas_no_disponibles
        })<|MERGE_RESOLUTION|>--- conflicted
+++ resolved
@@ -73,11 +73,6 @@
             if tarifa:
                 vehiculo.precio_dia = tarifa.precio_dia
                 vehiculos_con_precio.append(vehiculo)
-<<<<<<< HEAD
-=======
-            
-            
->>>>>>> 0255858a
         
         page = self.paginate_queryset(vehiculos_con_precio)
         if page is not None:
@@ -150,21 +145,11 @@
                     Q(fecha_fin__gte=fecha_recogida.date()) | Q(fecha_fin__isnull=True),
                     fecha_inicio__lte=fecha_recogida.date()
                 ).order_by('-fecha_inicio').first()
-<<<<<<< HEAD
                 
                 # Exluir vehiculos sin tarifa establecida
                 if tarifa:
                     vehiculo.precio_dia = tarifa.precio_dia
-                    vehiculos_con_precio.append(vehiculo)         
-
-=======
-
-                # Exluir vehiculos sin tarifa establecida
-                if tarifa:
-                    vehiculo.precio_dia = tarifa.precio_dia
-                    vehiculos_con_precio.append(vehiculo)
->>>>>>> 0255858a
-                
+                    vehiculos_con_precio.append(vehiculo)        
             
             # Serializar resultados
             serializer = VehiculoDetailSerializer(vehiculos_con_precio, many=True)
