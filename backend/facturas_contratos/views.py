--- conflicted
+++ resolved
@@ -284,13 +284,8 @@
             factura = Factura.objects.create(
                 reserva=reserva,
                 base_imponible=base_imponible,
-<<<<<<< HEAD
                 iva=iva,
                 total=total,
-=======
-                iva=importe_iva,
-                total=importe_total,
->>>>>>> 5b79ccf3
                 estado="emitida",
             )
 
