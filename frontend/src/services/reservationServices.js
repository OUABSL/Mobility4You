// src/services/reservationServices.js (agregar a las funciones existentes)
import axios from 'axios';

import bmwImage from '../assets/img/coches/BMW-320i-M-Sport.jpg';

// URL base de la API
const API_URL = process.env.REACT_APP_API_URL || '/api';

// Constante para modo debug
export const DEBUG_MODE = false; // Cambiar a false en producción

// Helper function para obtener headers de autenticación
const getAuthHeaders = () => {
  const config = {
    headers: {
      'Content-Type': 'application/json',
    }
  };
  
  const token = localStorage.getItem('authToken') || sessionStorage.getItem('authToken');
  if (token) {
    config.headers.Authorization = `Bearer ${token}`;
  }
  
  return config;
};

/*
  * Función para crear una nueva reserva
  * @param {Object} data - Datos de la reserva
  * @returns {Promise<Object>} - Reserva creada
  * @throws {Error} - Error si la reserva no se puede crear
  * @description
  * Esta función crea una nueva reserva. En modo DEBUG_MODE, simula la creación de una reserva
  * utilizando datos de prueba. En producción, realiza una llamada a la API para crear la reserva.
  * @example
  * const nuevaReserva = await createReservation(datosReserva);
  * console.log(nuevaReserva);
  * @returns {Promise<Object>} - Reserva creada
  * @throws {Error} - Error si la reserva no se puede crear
*/
export const createReservation = async (data) => {
  try {
    if (DEBUG_MODE) {
      await new Promise(resolve => setTimeout(resolve, 500));
      return crearReservaPrueba(data);
    }
    
    // Preparar datos con lógica de pagos
    const mappedData = mapReservationDataToBackend(data);
    
    // Calcular importes según método de pago
    if (mappedData.metodo_pago === 'tarjeta') {
      mappedData.importe_pagado_inicial = mappedData.precio_total;
      mappedData.importe_pendiente_inicial = 0;
    } else { // efectivo
      mappedData.importe_pagado_inicial = 0;
      mappedData.importe_pendiente_inicial = mappedData.precio_total;
    }
    
    console.log('Sending reservation data:', mappedData);
    
    const response = await axios.post(`${API_URL}/reservations/create_new`, mappedData, getAuthHeaders());
    return response.data;
  } catch (error) {
    console.error('Error creating reservation:', error);
    console.error('Error response:', error.response);
    
    const errorMessage = error.response?.data?.detail || 
                        error.response?.data?.message || 
                        error.response?.data?.error ||
                        error.response?.data || 
                        error.message || 
                        'Error al crear la reserva.';
    
    // Si es un objeto de errores de validación, convertirlo a string legible
    if (typeof errorMessage === 'object' && errorMessage !== null) {
      const errorMessages = Object.entries(errorMessage)
        .map(([field, messages]) => `${field}: ${Array.isArray(messages) ? messages.join(', ') : messages}`)
        .join('; ');
      throw new Error(errorMessages || 'Error de validación al crear la reserva.');
    }
    
    throw new Error(typeof errorMessage === 'string' ? errorMessage : 'Error al crear la reserva.');
  }
};


/**
 * Función para buscar una reserva por ID y email
 * @param {string} reservaId - ID de la reserva
 * @param {string} email - Email del cliente
 * @returns {Promise} - Promesa con los datos de la reserva
 */
export const findReservation = async (reservaId, email) => {
  try {
    if (DEBUG_MODE) {
      await new Promise(resolve => setTimeout(resolve, 500));
      const reserva = buscarReservaPrueba(reservaId);
      if (reserva && reserva.conductores.some(c => c.conductor.email === email)) {
        return reserva;
      }
      throw new Error('Reserva no encontrada con los datos proporcionados');
    }
    
    // En modo producción, usar la URL específica definida en backend/api/urls.py
    const response = await axios.post(`${API_URL}/reservations/${reservaId}/find/`, { email }, getAuthHeaders());
    return response.data;
  } catch (error) {
    console.error('Error finding reservation:', error);
    const errorMessage = error.response?.data?.detail || 
                        error.response?.data?.message || 
                        error.response?.data || 
                        error.message || 
                        'Error al buscar la reserva.';
    throw new Error(typeof errorMessage === 'string' ? errorMessage : 'Error al buscar la reserva.');
  }
};

/**
 * Procesa el pago de una reserva existente
 * @param {string} reservaId - ID de la reserva
 * @param {Object} paymentData - Datos del pago (método, importe, etc.)
 * @returns {Promise<Object>} - Resultado del proceso de pago
 */
export const processPayment = async (reservaId, paymentData) => {
  try {
    if (DEBUG_MODE) {
      await new Promise(resolve => setTimeout(resolve, 1000)); // Simular delay
      
      // Simular respuesta exitosa
      return {
        message: 'Pago procesado correctamente',
        reserva_id: reservaId,
        estado: 'confirmada',
        transaction_id: `TX-${Date.now()}`,
        importe_pendiente_total: 0
      };
    }
    
    // Producción: llamada real a la API
    const response = await axios.post(
      `${API_URL}/reservas/${reservaId}/procesar_pago/`, 
      paymentData, 
      getAuthHeaders()
    );
    
    return response.data;
  } catch (error) {
    console.error('Error processing payment:', error);
    
    const errorMessage = error.response?.data?.detail || 
                        error.response?.data?.message || 
                        error.response?.data?.error ||
                        error.response?.data || 
                        error.message || 
                        'Error al procesar el pago.';
    
    throw new Error(typeof errorMessage === 'string' ? errorMessage : 'Error al procesar el pago.');
  }
};

/**
 * Calcula el precio estimado de una reserva editada.
 * @param {Object} data - Datos de la reserva editada
 * @returns {Promise<Object>} - Objeto con originalPrice, newPrice y difference
 */
export const calculateReservationPrice = async (data) => {
  try {
    if (DEBUG_MODE) {
      const base = 316;
      const extras = (data.extras?.length || 0) * 10;
      const dateDiff = (data.fechaRecogida !== datosReservaPrueba.fechaRecogida || data.fechaDevolucion !== datosReservaPrueba.fechaDevolucion) ? 20 : 0;
      const newPrice = base + extras + dateDiff;
      return {
        originalPrice: base,
        newPrice,
        difference: newPrice - base
      };
    }
    
    // Mapear campos para el backend
    const mappedData = {
      vehiculo_id: data.vehiculo?.id || data.vehiculo_id,
      fecha_recogida: data.fechaRecogida || data.fecha_recogida,
      fecha_devolucion: data.fechaDevolucion || data.fecha_devolucion,
      lugar_recogida_id: data.lugarRecogida?.id || data.lugar_recogida_id,
      lugar_devolucion_id: data.lugarDevolucion?.id || data.lugar_devolucion_id,
      politica_pago_id: data.politicaPago?.id || data.politica_pago_id,
      extras: data.extras?.map(extra => typeof extra === 'object' ? extra.id : extra) || []
    };
    
    // Llamar al endpoint de cálculo
    const response = await axios.post(
      `${API_URL}/reservations/calculate-price/`, 
      mappedData, 
      getAuthHeaders()
    );
    
    return response.data;
  } catch (error) {
    console.error('Error calculating reservation price:', error);
    const errorMessage = error.response?.data?.detail || 
                        error.response?.data?.message || 
                        error.response?.data?.error ||
                        error.message || 
                        'Error al calcular el precio.';
    
    throw new Error(typeof errorMessage === 'string' ? errorMessage : 'Error al calcular el precio.');
  }
};

/**
 * Edita una reserva existente.
 * @param {string} reservaId - ID de la reserva
 * @param {Object} data - Datos actualizados de la reserva
 * @returns {Promise<Object>} - Reserva actualizada
 */
export const editReservation = async (reservaId, data) => {
  try {
    if (DEBUG_MODE) {
      await new Promise(resolve => setTimeout(resolve, 500));
      const updated = editarReservaPrueba(reservaId, data);
      if (!updated) throw new Error('Reserva no encontrada para editar');
      return updated;
    }
    
    // Producción: llamada real a la API
    const mappedData = mapReservationDataToBackend(data);
    const response = await axios.put(`${API_URL}/reservas/${reservaId}/`, mappedData, getAuthHeaders());
    return response.data;
  } catch (error) {
    console.error('Error editing reservation:', error);
    const errorMessage = error.response?.data?.detail || 
                        error.response?.data?.message || 
                        error.response?.data || 
                        error.message || 
                        'Error al editar la reserva.';
    throw new Error(typeof errorMessage === 'string' ? errorMessage : 'Error al editar la reserva.');
  }
};

/**
 * Cancela una reserva existente.
 * @param {string} reservaId - ID de la reserva
 * @returns {Promise<void>}
 */
export const deleteReservation = async (reservaId) => {
  try {
    if (DEBUG_MODE) {
      await new Promise(resolve => setTimeout(resolve, 500));
      const idx = reservasPrueba.findIndex(r => r.id === reservaId);
      if (idx !== -1) reservasPrueba.splice(idx, 1);
      return;
    }
    
    // Producción: llamada real a la API
    await axios.post(`${API_URL}/reservas/${reservaId}/cancelar/`, {}, getAuthHeaders());  
  } catch (error) {
    console.error('Error canceling reservation:', error);
    const errorMessage = error.response?.data?.detail || 
                        error.response?.data?.message || 
                        error.response?.data || 
                        error.message || 
                        'Error al cancelar la reserva.';
    throw new Error(typeof errorMessage === 'string' ? errorMessage : 'Error al cancelar la reserva.');
  }
};

<<<<<<< HEAD
/**
 * Función para obtener todos los extras disponibles
 * @returns {Promise<Array>} - Lista de extras disponibles
 */
export const getExtrasDisponibles = async () => {
  try {
    if (DEBUG_MODE) {
      // Simular delay y devolver datos de prueba
      await new Promise(resolve => setTimeout(resolve, 300));
      return [
        {
          id: 1,
          nombre: 'Asiento infantil',
          descripcion: 'Para niños de 9-18kg (1-4 años)',
          precio: 7.50,
          disponible: true,
          categoria: 'seguridad'
        },
        {
          id: 2,
          nombre: 'GPS',
          descripcion: 'Navegador con mapas actualizados',
          precio: 8.95,
          disponible: true,
          categoria: 'navegacion'
        },
        {
          id: 3,
          nombre: 'Conductor adicional',
          descripcion: 'Añade un conductor adicional a tu reserva',
          precio: 5.00,
          disponible: true,
          categoria: 'conductor'
        },
        {
          id: 4,
          nombre: 'Wi-Fi portátil',
          descripcion: 'Conexión 4G en todo el vehículo',
          precio: 6.95,
          disponible: true,
          categoria: 'conectividad'
        }
      ];
    }    // Producción: llamada real a la API
    const response = await axios.get(`${API_URL}/extras/`, getAuthHeaders());
    
    // Manejar la respuesta que puede tener estructura {success: true, results: [...]} o ser directamente un array
    if (response.data && response.data.results) {
      return response.data.results;
    } else if (Array.isArray(response.data)) {
      return response.data;
    } else {
      throw new Error('Formato de respuesta inesperado');
    }
  } catch (error) {
    console.error('Error fetching extras:', error);
    const errorMessage = error.response?.data?.detail || 
                        error.response?.data?.message || 
                        error.response?.data?.error ||
                        error.message || 
                        'Error al obtener los extras disponibles.';
    
    throw new Error(typeof errorMessage === 'string' ? errorMessage : 'Error al obtener los extras disponibles.');
  }
};

/**
 * Función para obtener extras disponibles (alias de getExtrasDisponibles)
 * @returns {Promise<Array>} - Lista de extras disponibles ordenados por disponibilidad
 */
export const getExtrasAvailable = async () => {
  try {
    if (DEBUG_MODE) {
      return await getExtrasDisponibles();
    }    // Producción: usar el endpoint específico para extras disponibles
    const response = await axios.get(`${API_URL}/extras/disponibles/`, getAuthHeaders());
    
    // Manejar la respuesta que puede tener estructura {success: true, results: [...]} o ser directamente un array
    if (response.data && response.data.results) {
      return response.data.results;
    } else if (Array.isArray(response.data)) {
      return response.data;
    } else {
      throw new Error('Formato de respuesta inesperado');
    }
  } catch (error) {
    console.error('Error fetching available extras:', error);
    // Fallback a la función principal si el endpoint específico falla
    return await getExtrasDisponibles();
  }
};

/**
 * Función para obtener extras ordenados por precio
 * @param {string} orden - 'asc' para ascendente, 'desc' para descendente
 * @returns {Promise<Array>} - Lista de extras ordenados por precio
 */
export const getExtrasPorPrecio = async (orden = 'asc') => {
  try {
    if (DEBUG_MODE) {
      const extras = await getExtrasDisponibles();
      return extras.sort((a, b) => orden === 'asc' ? a.precio - b.precio : b.precio - a.precio);
    }

    // Producción: usar el endpoint específico
    const response = await axios.get(`${API_URL}/extras/por_precio/?orden=${orden}`, getAuthHeaders());
    return response.data;
  } catch (error) {
    console.error('Error fetching extras by price:', error);
    // Fallback a la función principal y ordenar localmente
    const extras = await getExtrasDisponibles();
    return extras.sort((a, b) => orden === 'asc' ? a.precio - b.precio : b.precio - a.precio);
  }
};
=======

// TODO: Fetch Extras
>>>>>>> 0255858a

// Datos de prueba actualizados según esquema (usar el mismo que ya se usa en DetallesReserva)
export const datosReservaPrueba = {
  id: 'R12345678',
  estado: 'confirmada',
  fechaRecogida: '2025-05-14T12:30:00',
  fechaDevolucion: '2025-05-18T08:30:00',
  
  vehiculo: {
    id: 7,
    categoria_id: 2,
    grupo_id: 3,
    combustible: 'Diésel',
    marca: 'BMW',
    modelo: '320i',
    matricula: 'ABC1234',
    anio: 2023,
    color: 'Negro',
    num_puertas: 5,
    num_pasajeros: 5,
    capacidad_maletero: 480,
    disponible: 1,
    activo: 1,
    fianza: 0,
    kilometraje: 10500,
    categoria: {
      id: 2,
      nombre: 'Berlina Premium'
    },
    grupo: {
      id: 3,
      nombre: 'Segmento D',
      edad_minima: 21
    },
    imagenPrincipal: bmwImage,
    imagenes: [
      { id: 1, vehiculo_id: 7, url: bmwImage, portada: 1 }
    ]
  },
  
  lugarRecogida: {
    id: 1,
    nombre: 'Aeropuerto de Málaga (AGP)',
    direccion_id: 5,
    telefono: '+34 951 23 45 67',
    email: 'malaga@mobility4you.com',
    icono_url: 'faPlane',
    direccion: {
      id: 5,
      calle: 'Av. Comandante García Morato, s/n',
      ciudad: 'málaga',
      provincia: 'málaga',
      pais: 'españa',
      codigo_postal: '29004'
    }
  },
  lugarDevolucion: {
    id: 1,
    nombre: 'Aeropuerto de Málaga (AGP)',
    direccion_id: 5,
    telefono: '+34 951 23 45 67',
    email: 'malaga@mobility4you.com',
    icono_url: 'faPlane',
    direccion: {
      id: 5,
      calle: 'Av. Comandante García Morato, s/n',
      ciudad: 'málaga',
      provincia: 'málaga',
      pais: 'españa',
      codigo_postal: '29004'
    }
  },
  
  politicaPago: {
    id: 1,
    titulo: 'All Inclusive',
    deductible: 0,
    descripcion: 'Cobertura completa sin franquicia y con kilometraje ilimitado',
    items: [
      { politica_id: 1, item: 'Cobertura a todo riesgo sin franquicia', incluye: 1 },
      { politica_id: 1, item: 'Kilometraje ilimitado', incluye: 1 },
      { politica_id: 1, item: 'Asistencia en carretera 24/7', incluye: 1 },
      { politica_id: 1, item: 'Conductor adicional gratuito', incluye: 1 },
      { politica_id: 1, item: 'Cancelación gratuita hasta 24h antes', incluye: 1 },
      { politica_id: 1, item: 'Daños bajo efectos del alcohol o drogas', incluye: 0 }
    ],
    penalizaciones: [
      { 
        politica_pago_id: 1, 
        tipo_penalizacion_id: 1, 
        horas_previas: 24,
        tipo_penalizacion: {
          id: 1,
          nombre: 'cancelación',
          tipo_tarifa: 'porcentaje',
          valor_tarifa: 50.00,
          descripcion: 'Cancelación con menos de 24h: cargo del 50% del valor total'
        }
      }
    ]
  },
  
  extras: [
    { id: 1, nombre: 'Asiento infantil (Grupo 1)', precio: 25.00 },
    { id: 2, nombre: 'GPS navegador', precio: 15.00 }
  ],
  
  conductores: [
    {
      reserva_id: 'R12345678',
      conductor_id: 123,
      rol: 'principal',
      conductor: {
        id: 123,
        nombre: 'Juan',
        apellido: 'Pérez García',
        email: 'juan.perez@example.com',
        fecha_nacimiento: '1985-06-15',
        sexo: 'masculino',
        nacionalidad: 'española',
        tipo_documento: 'dni',
        numero_documento: '12345678A',
        telefono: '+34 600 123 456',
        direccion_id: 10,
        rol: 'cliente',
        idioma: 'es',
        activo: 1,
        registrado: 1,
        verificado: 1,
        direccion: {
          id: 10,
          calle: 'Calle Principal 123',
          ciudad: 'madrid',
          provincia: 'madrid',
          pais: 'españa',
          codigo_postal: '28001'
        }
      }
    },
    {
      reserva_id: 'R12345678',
      conductor_id: 124,
      rol: 'secundario',
      conductor: {
        id: 124,
        nombre: 'María',
        apellido: 'López Sánchez',
        email: 'maria.lopez@example.com',
        fecha_nacimiento: '1987-04-22',
        sexo: 'femenino',
        nacionalidad: 'española',
        tipo_documento: 'dni',
        numero_documento: '87654321B',
        telefono: '+34 600 789 012',
        direccion_id: 11,
        rol: 'cliente',
        idioma: 'es',
        activo: 1,
        registrado: 1,
        verificado: 1,
        direccion: {
          id: 11,
          calle: 'Calle Secundaria 456',
          ciudad: 'madrid',
          provincia: 'madrid',
          pais: 'españa',
          codigo_postal: '28002'
        }
      }
    }
  ],
  
  promocion: {
    id: 5,
    nombre: 'Descuento Mayo 2025',
    descuento_pct: 10.00,
    fecha_inicio: '2025-05-01',
    fecha_fin: '2025-05-31',
    activo: 1
  },
  
  penalizaciones: [],
  
  precio_dia: 79.00,
  precioBase: 316.00,
  precioExtras: 40.00,
  precioImpuestos: 74.76,
  descuentoPromocion: 35.60,
  precioTotal: 395.16,
  diferenciaPendiente: 0,
  metodoPagoDiferencia: null,
  diferenciaPagada: null,

  // NUEVOS CAMPOS DE CONTROL DE PAGOS
  metodo_pago: 'tarjeta', // o 'efectivo'
  importe_pagado_inicial: 395.16, // Si es tarjeta, todo pagado; si es efectivo, 0
  importe_pendiente_inicial: 0.00, // Si es tarjeta, 0; si es efectivo, todo el total
  importe_pagado_extra: 0.00, // Importe pagado posteriormente (extras/diferencias)
  importe_pendiente_extra: 0.00 // Importe pendiente de extras/diferencias
};

// TODO: PLANTEAR LA LÓGICA DE PROCESAMIENTO DE PAGO: Existen otras funciones pendientes de migrar en components/reservaPasos/ReservaClientePago.js
// 3. Nueva función para procesar pagos
// export const processPayment = async (reservaId, paymentData) => {
//   try {
//     if (DEBUG_MODE) {
//       await new Promise(resolve => setTimeout(resolve, 500));
//       // Simular procesamiento de pago
//       return {
//         message: 'Pago procesado correctamente',
//         importe_pendiente_total: 0
//       };
//     }
    
//     const response = await axios.post(
//       `${API_URL}/reservations/${reservaId}/procesar_pago/`,
//       paymentData
//     );
//     return response.data;
//   } catch (error) {
//     throw error.response?.data || { message: 'Error al procesar el pago.' };
//   }
// };


// Array de reservas de prueba para simular flujo completo en DEBUG_MODE
let reservasPrueba = [ { ...datosReservaPrueba } ];

// Función para buscar una reserva en el array de prueba
function buscarReservaPrueba(reservaId) {
  return reservasPrueba.find(r => r.id === reservaId);
}

// Función para editar una reserva en el array de prueba
function editarReservaPrueba(reservaId, data) {
  const idx = reservasPrueba.findIndex(r => r.id === reservaId);
  if (idx === -1) return null;
  reservasPrueba[idx] = {
    ...reservasPrueba[idx],
    ...data,
    // Actualizar los nuevos campos de pagos si vienen en data
    metodo_pago: data.metodo_pago ?? reservasPrueba[idx].metodo_pago,
    importe_pagado_inicial: data.importe_pagado_inicial ?? reservasPrueba[idx].importe_pagado_inicial,
    importe_pendiente_inicial: data.importe_pendiente_inicial ?? reservasPrueba[idx].importe_pendiente_inicial,
    importe_pagado_extra: data.importe_pagado_extra ?? reservasPrueba[idx].importe_pagado_extra,
    importe_pendiente_extra: data.importe_pendiente_extra ?? reservasPrueba[idx].importe_pendiente_extra,
  };
  return reservasPrueba[idx];
}

// Función para crear una nueva reserva en el array de prueba
function crearReservaPrueba(data) {
  // Calcular importes según método de pago
  const metodoPago = data.metodo_pago || data.metodoPago || 'tarjeta';
  const precioTotal = data.precioTotal || 395.16;
  
  let importe_pagado_inicial = 0;
  let importe_pendiente_inicial = 0;
  
  if (metodoPago === 'tarjeta') {
    importe_pagado_inicial = precioTotal;
    importe_pendiente_inicial = 0;
  } else {
    importe_pagado_inicial = 0;
    importe_pendiente_inicial = precioTotal;
  }
  
  const nueva = {
    ...data,
    id: `R${Math.floor(Math.random()*1e8)}`,
    estado: metodoPago === 'tarjeta' ? 'confirmada' : 'pendiente',
    metodo_pago: metodoPago,
    importe_pagado_inicial,
    importe_pendiente_inicial,
    importe_pagado_extra: 0,
    importe_pendiente_extra: 0,
    created_at: new Date().toISOString(),
    updated_at: new Date().toISOString()
  };
  
  reservasPrueba.push(nueva);
  return nueva;
}
// Mapeo de datos de reserva del frontend (camelCase/anidado) a backend (snake_case/relacional)
export const mapReservationDataToBackend = (data) => {
  // Mapea campos principales incluyendo nuevos campos de pago
  const mapped = {
    // Campos existentes
    vehiculo: data.car?.id || data.vehiculo?.id || data.vehiculo,
    lugar_recogida: data.fechas?.pickupLocation?.id || data.lugarRecogida?.id || data.lugar_recogida,
    lugar_devolucion: data.fechas?.dropoffLocation?.id || data.lugarDevolucion?.id || data.lugar_devolucion,
    fecha_recogida: data.fechas?.pickupDate || data.fechaRecogida || data.fecha_recogida,
    fecha_devolucion: data.fechas?.dropoffDate || data.fechaDevolucion || data.fecha_devolucion,
    
    // Precios
    precio_dia: data.car?.precio_dia || data.precio_dia || 0,
    precio_base: data.precioBase || data.precio_base || 0,
    precio_extras: data.precioExtras || data.precio_extras || 0,
    precio_impuestos: data.precioImpuestos || data.precio_impuestos || 0,
    descuento_promocion: data.descuentoPromocion || data.descuento_promocion || 0,
    precio_total: data.precioTotal || data.precio_total || 0,
    
    // NUEVOS CAMPOS DE PAGO
    metodo_pago: data.metodo_pago || data.metodoPago || 'tarjeta',
    importe_pagado_inicial: data.importe_pagado_inicial || 0,
    importe_pendiente_inicial: data.importe_pendiente_inicial || 0,
    importe_pagado_extra: data.importe_pagado_extra || 0,
    importe_pendiente_extra: data.importe_pendiente_extra || 0,
    
    // Relaciones (solo IDs)
    usuario: data.usuario?.id || data.usuario || null,
    politica_pago: data.politicaPago?.id || data.politica_pago || null,
    promocion: data.promocion?.id || data.promocion || null,
    
    // Arrays relacionados
    extras: Array.isArray(data.extras) ? data.extras.map(e => ({
      extra_id: e.id || e.extra_id,
      cantidad: e.cantidad || 1
    })) : [],
    
    conductores: Array.isArray(data.conductores) ? data.conductores.map(c => ({
      conductor_id: c.conductor?.id || c.conductor_id || c.id,
      rol: c.rol || 'principal',
    })) : [],
    
    // Otros campos
    notas_internas: data.notas_internas || '',
    estado: data.estado || 'pendiente',
  };

  // Validación básica de campos requeridos
  const requiredFields = ['vehiculo', 'lugar_recogida', 'lugar_devolucion', 'fecha_recogida', 'fecha_devolucion'];
  const missingFields = requiredFields.filter(field => !mapped[field]);
  
  if (missingFields.length > 0) {
    console.warn('Campos requeridos faltantes:', missingFields);
    console.warn('Datos originales:', data);
    console.warn('Datos mapeados:', mapped);
  }
  return mapped;
};<|MERGE_RESOLUTION|>--- conflicted
+++ resolved
@@ -267,7 +267,6 @@
   }
 };
 
-<<<<<<< HEAD
 /**
  * Función para obtener todos los extras disponibles
  * @returns {Promise<Array>} - Lista de extras disponibles
@@ -382,10 +381,6 @@
     return extras.sort((a, b) => orden === 'asc' ? a.precio - b.precio : b.precio - a.precio);
   }
 };
-=======
-
-// TODO: Fetch Extras
->>>>>>> 0255858a
 
 // Datos de prueba actualizados según esquema (usar el mismo que ya se usa en DetallesReserva)
 export const datosReservaPrueba = {
