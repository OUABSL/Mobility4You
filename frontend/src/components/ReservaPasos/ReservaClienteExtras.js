--- conflicted
+++ resolved
@@ -110,13 +110,9 @@
     if (reservaExtrasRef.current) { 
       reservaExtrasRef.current.scrollIntoView({ behavior: 'smooth' }); 
     } 
-<<<<<<< HEAD
-  }, []);  // Cargar datos de reserva del storage al iniciar
-=======
-  }, []);
+  }, []); 
 
   // Cargar datos de reserva del sessionStorage al iniciar
->>>>>>> 5dc5a3b6
   useEffect(() => {
     try {
       console.log('[ReservaClienteExtras] Cargando datos de reserva');
