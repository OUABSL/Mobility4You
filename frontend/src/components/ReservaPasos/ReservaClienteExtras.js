// src/components/ReservaPasos/ReservaClienteExtras.js
import {
  faCalendarAlt,
  faCarSide,
  faCheck,
  faChevronLeft,
  faClock,
  faHome,
  faInfoCircle,
  faMapMarkerAlt,
  faShieldAlt,
  faTimes,
} from '@fortawesome/free-solid-svg-icons';
import { FontAwesomeIcon } from '@fortawesome/react-fontawesome';
import { useEffect, useRef, useState } from 'react';
import {
  Badge,
  Button,
  Card,
  Col,
  Container,
  Row,
  Spinner,
} from 'react-bootstrap';
import { useLocation, useNavigate } from 'react-router-dom';
import { createServiceLogger } from '../../config/appConfig';
import '../../css/ReservaClienteExtras.css';
import useReservationTimer from '../../hooks/useReservationTimer';
import { getExtrasDisponibles } from '../../services/reservationServices';
import {
  autoRecoverReservation,
  getReservationStorageService,
} from '../../services/reservationStorageService';
import {
  calculateDisplayTaxAmount,
  formatTaxRate,
  getImageForExtra,
  roundToDecimals,
} from '../../utils';
import ReservationTimerIndicator from './ReservationTimerIndicator';
import ReservationTimerModal from './ReservationTimerModal';

import asientoLogo from '../../assets/img/extras/child-seat.png';
import gpsLogo from '../../assets/img/extras/gps.png';
import conductorLogo from '../../assets/img/extras/secondary-driver.png';
import wifiLogo from '../../assets/img/extras/wifi.png';

// Crear logger para el componente
const logger = createServiceLogger('RESERVA_CLIENTE_EXTRAS');

// Mapeo de imágenes locales por categoría o nombre para fallback
const imageMap = {
  asiento: asientoLogo,
  infantil: asientoLogo,
  child: asientoLogo,
  seat: asientoLogo,
  gps: gpsLogo,
  navegador: gpsLogo,
  navigation: gpsLogo,
  conductor: conductorLogo,
  adicional: conductorLogo,
  driver: conductorLogo,
  wifi: wifiLogo,
  conectividad: wifiLogo,
  internet: wifiLogo,
};

const ReservaClienteExtras = ({ isMobile = false }) => {
  const navigate = useNavigate();
  const location = useLocation();
  const storageService = getReservationStorageService();

  // Hook del timer de reserva
  const {
    isActive: timerActive,
    remainingTime,
    formattedTime,
    showWarningModal,
    showExpiredModal,
    startTimer,
    onExtendTimer,
    onCancelReservation,
    onStartNewReservation,
    onCloseModals,
  } = useReservationTimer();

  // Estados
  const [extrasSeleccionados, setExtrasSeleccionados] = useState([]);
  const [extrasDisponibles, setExtrasDisponibles] = useState([]);
  const [loading, setLoading] = useState(false);
  const [loadingExtras, setLoadingExtras] = useState(true);
  const [error, setError] = useState(null);
  const [reservaData, setReservaData] = useState(null);
  const [detallesReserva, setDetallesReserva] = useState(null);
  const [totalExtras, setTotalExtras] = useState(0);
  const reservaExtrasRef = useRef(null);

<<<<<<< HEAD
  // Realizar un scroll hacia el componente
  useEffect(() => {
    if (reservaExtrasRef.current) {
      reservaExtrasRef.current.scrollIntoView({ behavior: 'smooth' });
    }
  }, []); // Cargar datos de reserva del storage al iniciar
=======

  // Realizar un scroll hacia el componente
  useEffect(() => { 
    if (reservaExtrasRef.current) { 
      reservaExtrasRef.current.scrollIntoView({ behavior: 'smooth' }); 
    } 
  }, []); 

  // Cargar datos de reserva del sessionStorage al iniciar
>>>>>>> a26c23f7
  useEffect(() => {
    const loadReservationData = async () => {
      try {
        logger.info('[ReservaClienteExtras] Cargando datos de reserva');

        // Intentar obtener datos del storage service primero
        let storedData = await storageService.getCompleteReservationData(); // Si no hay datos en el storage service, verificar sessionStorage legacy
        if (!storedData) {
          const legacyData = sessionStorage.getItem('reservaData');
          if (legacyData) {
            logger.info(
              '[ReservaClienteExtras] Migrando datos legacy a nuevo storage',
            );
            try {
              const parsedData = JSON.parse(legacyData);

              // Debug: mostrar estructura de datos legacy
              logger.info('[ReservaClienteExtras] Datos legacy a migrar:', {
                hasCar: !!(parsedData.car || parsedData.vehiculo),
                hasFechas: !!parsedData.fechas,
                hasPickupLocation: !!(
                  parsedData.fechas && parsedData.fechas.pickupLocation
                ),
                hasTopLevelLocation: !!(
                  parsedData.pickupLocation || parsedData.lugarRecogida
                ),
                estructura: Object.keys(parsedData),
              });
              // Guardar datos usando el servicio de storage para inicializar correctamente
              storageService.saveReservationData(parsedData);
              storedData = await storageService.getCompleteReservationData();

              // Inicializar timer si no está activo
              if (!timerActive) {
                const timerStarted = startTimer(parsedData);
                logger.info(
                  '[ReservaClienteExtras] Timer iniciado para datos legacy:',
                  timerStarted,
                );
              }

              logger.info(
                '[ReservaClienteExtras] Migración legacy completada exitosamente',
              );
            } catch (migrationError) {
              logger.error(
                '[ReservaClienteExtras] Error en migración legacy:',
                migrationError,
              );

              // Intentar recuperación automática si es un error de validación
              if (migrationError.message.includes('ubicación')) {
                logger.info(
                  '[ReservaClienteExtras] Intentando recuperación con datos de ubicación mínimos',
                );
                try {
                  const parsedData = JSON.parse(legacyData);

                  // Agregar ubicación básica si no existe
                  if (
                    !parsedData.pickupLocation &&
                    !parsedData.lugarRecogida &&
                    parsedData.fechas
                  ) {
                    if (parsedData.fechas.pickupLocation) {
                      parsedData.pickupLocation =
                        parsedData.fechas.pickupLocation;
                    } else {
                      parsedData.pickupLocation = 'Ubicación no especificada';
                    }
                  }
                  // Intentar migrar nuevamente
                  storageService.saveReservationData(parsedData);
                  storedData =
                    await storageService.getCompleteReservationData();

                  logger.info(
                    '[ReservaClienteExtras] Recuperación automática exitosa',
                  );
                } catch (recoveryError) {
                  logger.error(
                    '[ReservaClienteExtras] Error en recuperación automática:',
                    recoveryError,
                  );
                  // Limpiar datos legacy corruptos
                  sessionStorage.removeItem('reservaData');
                }
              } else {
                // Limpiar datos legacy corruptos para otros tipos de error
                sessionStorage.removeItem('reservaData');
              }
            }
          }
        }

        if (!storedData) {
          setError(
            'No se encontraron datos de reserva. Por favor, comience el proceso desde la búsqueda de vehículos.',
          );
          return;
        }

        setReservaData(storedData);

        // Restaurar extras si existen
        const existingExtras = storedData.extras || [];
        setExtrasSeleccionados(existingExtras);

        logger.info(
          '[ReservaClienteExtras] Datos de reserva cargados correctamente',
          {
            hasTimer: timerActive,
            extrasCount: existingExtras.length,
            step: storedData.currentStep,
          },
        );
      } catch (err) {
        logger.error(
          '[ReservaClienteExtras] Error al cargar datos de reserva:',
          err,
        );
        setError(
          'Error al cargar datos de reserva. Por favor, inicie una nueva búsqueda.',
        );
      }
    };

    loadReservationData();
  }, [storageService, startTimer, timerActive]);
  // Cargar extras disponibles desde la API
  useEffect(() => {
    const cargarExtras = async () => {
      try {
        setLoadingExtras(true);
        const extras = await getExtrasDisponibles();

        // Agregar imagen a cada extra usando la función helper
        const extrasConImagen = extras.map((extra) => ({
          ...extra,
          imagen: getImageForExtra(extra, imageMap, wifiLogo),
        }));
        setExtrasDisponibles(extrasConImagen);
      } catch (err) {
        logger.error('Error al cargar extras:', err);
        setError(`Error al cargar extras: ${err.message}`);
      } finally {
        setLoadingExtras(false);
      }
    };
    cargarExtras();
  }, []); // Solo cargar una vez al montar el componente

  // Convertir extras seleccionados de IDs a objetos completos cuando se cargan los extras disponibles
  useEffect(() => {
    if (extrasDisponibles.length > 0 && extrasSeleccionados.length > 0) {
      const needsConversion = extrasSeleccionados.some(
        (extra) => typeof extra !== 'object' || !extra.nombre || !extra.precio,
      );

      if (needsConversion) {
        const extrasConvertidos = extrasSeleccionados
          .map((extra) => {
            // Si ya es un objeto completo, mantenerlo
            if (
              typeof extra === 'object' &&
              extra.id &&
              extra.nombre &&
              extra.precio
            ) {
              return extra;
            }
            // Si es un ID o un objeto incompleto, convertirlo
            const extraId = typeof extra === 'object' ? extra.id : extra;
            const extraCompleto = extrasDisponibles.find(
              (e) => e.id === extraId,
            );
            return extraCompleto || extra; // Mantener el original si no se encuentra
          })
          .filter((extra) => extra); // Filtrar valores nulos/undefined

        logger.info(
          '[ReservaClienteExtras] Convirtiendo extras de IDs a objetos:',
          {
            before: extrasSeleccionados.map((e) =>
              typeof e === 'object' ? `${e.id}(obj)` : e,
            ),
            after: extrasConvertidos.map((e) =>
              typeof e === 'object' ? `${e.id}(obj)` : e,
            ),
            converted: needsConversion,
          },
        );

        if (
          JSON.stringify(extrasSeleccionados) !==
          JSON.stringify(extrasConvertidos)
        ) {
          setExtrasSeleccionados(extrasConvertidos);
        }
      }
    }
  }, [extrasDisponibles]); // Solo ejecutar cuando cambien los extras disponibles

  // Preserve scroll position when navigating from car selection
  useEffect(() => {
    const scrollPosition = sessionStorage.getItem('extrasScrollPosition');
    if (scrollPosition && location.state?.fromCarSelection) {
      setTimeout(() => {
        window.scrollTo(0, parseInt(scrollPosition));
        sessionStorage.removeItem('extrasScrollPosition');
      }, 100);
    }
  }, [location]);

  // Calcular fechas y días de alquiler
  const diasAlquiler = reservaData?.fechas
    ? Math.ceil(
        (new Date(reservaData.fechas.dropoffDate) -
          new Date(reservaData.fechas.pickupDate)) /
          (1000 * 60 * 60 * 24),
      )
    : 3; // Valor por defecto  // Efecto para calcular y actualizar el total de extras
  useEffect(() => {
    const total = extrasSeleccionados.reduce((sum, extra) => {
      // Manejar tanto objetos completos como IDs legacy
      if (typeof extra === 'object' && extra.precio) {
        return sum + Number(extra.precio) * diasAlquiler;
      } else if (typeof extra === 'number' || typeof extra === 'string') {
        // Buscar el extra en la lista disponible (compatibilidad con datos legacy)
        const extraCompleto = extrasDisponibles.find((e) => e.id === extra);
        return (
          sum +
          (extraCompleto ? Number(extraCompleto.precio) * diasAlquiler : 0)
        );
      }
      return sum;
    }, 0);
    setTotalExtras(total);
  }, [extrasSeleccionados, extrasDisponibles, diasAlquiler]); // Efecto para calcular los detalles de la reserva
  useEffect(() => {
    if (!reservaData) return;

    const precioCocheBase = roundToDecimals(
      Number(reservaData.car.precio_dia) * diasAlquiler,
    );
    const iva = calculateDisplayTaxAmount(
      precioCocheBase,
      reservaData.car?.tasaImpuesto,
    );
    const detalles = {
      precioCocheBase,
      iva,
      precioExtras: roundToDecimals(totalExtras),
      total: roundToDecimals(precioCocheBase + iva + totalExtras),
    };
    setDetallesReserva(detalles);
  }, [reservaData, diasAlquiler, totalExtras]);
  // Manejador para seleccionar/deseleccionar extras
  const toggleExtra = (extraId) => {
    setExtrasSeleccionados((prev) => {
      const isSelected = prev.some((extra) =>
        typeof extra === 'object' ? extra.id === extraId : extra === extraId,
      );

      if (isSelected) {
        // Remover el extra (maneja tanto IDs como objetos)
        return prev.filter((extra) =>
          typeof extra === 'object' ? extra.id !== extraId : extra !== extraId,
        );
      } else {
        // Agregar el extra completo
        const extraCompleto = extrasDisponibles.find((e) => e.id === extraId);
        if (extraCompleto) {
          return [...prev, extraCompleto];
        }
        return prev;
      }
    });
  };

  // Manejador para volver a la selección de coches
  const handleVolver = () => {
    // Redirigir a la página anterior
    navigate(-1);
  };
  // Manejador para cancelar reserva y volver a la búsqueda
  const handleCancelarReserva = () => {
    try {
      // Limpiar datos de reserva del storage
      storageService.clearAllReservationData();

      // Navegar de vuelta a la búsqueda de coches
      navigate('/coches', { replace: true });
    } catch (error) {
      logger.error('Error al cancelar reserva:', error);
      // Incluso si hay error al limpiar, navegar de vuelta
      navigate('/coches', { replace: true });
    }
  };
  // Manejador para continuar con la reserva
  const handleContinuar = async () => {
    logger.info('[ReservaClienteExtras] Continuando con la reserva');
    setLoading(true);
    setError(null);

    try {
      if (!reservaData) {
        throw new Error('No hay datos de reserva.');
      }

      // Validar que tenemos datos básicos
      if (!reservaData.fechas || !reservaData.car) {
        throw new Error('Datos de reserva incompletos.');
      } // Intentar actualizar extras con manejo mejorado de errores
      logger.info('[ReservaClienteExtras] Guardando extras en storage:', {
        extrasCount: extrasSeleccionados.length,
        extrasTypes: extrasSeleccionados.map((e) =>
          typeof e === 'object' ? `${e.id}(obj:${e.nombre})` : `${e}(id)`,
        ),
        hasCompleteObjects: extrasSeleccionados.every(
          (e) => typeof e === 'object' && e.nombre && e.precio,
        ),
      });
      try {
        await storageService.updateExtras(extrasSeleccionados, detallesReserva);
      } catch (updateError) {
        logger.error(
          '[ReservaClienteExtras] Error al actualizar extras:',
          updateError,
        );

        // Si falla por no tener reserva activa, intentar re-inicializar
        if (
          updateError.message.includes('No hay reserva activa') ||
          updateError.message.includes('No hay datos de reserva')
        ) {
          logger.info(
            '[ReservaClienteExtras] Intentando reinicializar reserva para extras',
          );

          try {
            // Re-guardar datos de reserva para reinicializar timer
            storageService.saveReservationData(reservaData); // Reintentar actualización de extras
            await storageService.updateExtras(
              extrasSeleccionados,
              detallesReserva,
            );
            logger.info(
              '[ReservaClienteExtras] Reserva reinicializada y extras actualizados exitosamente',
            );
          } catch (retryError) {
            logger.error(
              '[ReservaClienteExtras] Error en reintento:',
              retryError,
            );

            // Último intento con recuperación automática
            try {
              const recovered = autoRecoverReservation();
              if (recovered) {
                await storageService.updateExtras(
                  extrasSeleccionados,
                  detallesReserva,
                );
                logger.info(
                  '[ReservaClienteExtras] Extras actualizados tras recuperación automática',
                );
              } else {
                throw new Error(
                  'Error al guardar extras. Por favor, inténtelo de nuevo.',
                );
              }
            } catch (finalError) {
              logger.error('[ReservaClienteExtras] Error final:', finalError);
              throw new Error(
                'Error al guardar extras. Por favor, inténtelo de nuevo.',
              );
            }
          }
        } else {
          throw updateError;
        }
      }

      // Store current scroll position before navigation
      sessionStorage.setItem(
        'confirmationScrollPosition',
        window.pageYOffset.toString(),
      );

      logger.info('[ReservaClienteExtras] Navegando a datos del conductor', {
        extrasCount: extrasSeleccionados.length,
        totalExtras,
      });

      // Navegar al siguiente paso
      navigate('/reservation-confirmation/datos');
    } catch (err) {
      logger.error('[ReservaClienteExtras] Error al continuar:', err);
      setError(err.message || 'Error al continuar con la reserva.');
    } finally {
      setLoading(false);
    }
  };
  // Si hay error, mostrar pantalla de error
  if (error) {
    return (
      <Container ref={reservaExtrasRef} className="reserva-extras my-5">
        <Card className="shadow-sm">
          <Card.Header className="bg-danger text-white">
            <h5 className="mb-0">Error</h5>
          </Card.Header>
          <Card.Body className="text-center py-5">
            <div className="mb-4">
              <FontAwesomeIcon
                icon={faTimes}
                size="4x"
                className="text-danger"
              />
            </div>
            <h4 className="mb-4">{error}</h4>
            <Button variant="primary" onClick={() => navigate('/coches')}>
              <FontAwesomeIcon icon={faHome} className="me-2" />
              Volver al listado de coches
            </Button>
          </Card.Body>
        </Card>
      </Container>
    );
  }

  // Si no hay datos de reserva o están cargando extras, mostrar cargando
  if (!reservaData || loadingExtras) {
    return (
      <Container ref={reservaExtrasRef} className="reserva-extras my-5">
        <div className="text-center py-5">
          <Spinner animation="border" variant="primary" />
          <p className="mt-3">
            {!reservaData
              ? 'Cargando datos de la reserva...'
              : 'Cargando extras disponibles...'}
          </p>
        </div>
      </Container>
    );
  }

  const { car, paymentOption, fechas } = reservaData;

  return (
    <Container ref={reservaExtrasRef} className="reserva-extras my-4">
      <div className="reservation-progress mb-4">
        <div className="progress-steps">
          <div className="step active">1. Selección de Extras</div>
          <div className="step">2. Datos del Conductor</div>
          <div className="step">3. Pago</div>
          <div className="step">4. Confirmación</div>
        </div>
      </div>

      <Card className="shadow-sm">
        <Card.Header className="bg-primario text-white">
          <div className="d-flex justify-content-between align-items-center header-extras">
            <Button
              variant="link"
              className="text-white p-0 header-volver"
              onClick={handleVolver}
            >
              <FontAwesomeIcon icon={faChevronLeft} className="me-2" />
              Volver
            </Button>
            <h5 className="mb-0 header-titulo">Extras y Detalles de Reserva</h5>
            {isMobile && <div style={{ width: '80px' }}></div>}
          </div>
        </Card.Header>

        <Card.Body>
          <Row>
            {/* Columna izquierda: Detalles de la reserva */}
            <Col md={5}>
              <Card className="mb-4 resumen-reserva">
                <Card.Header>
                  <FontAwesomeIcon icon={faCarSide} className="me-2" />
                  Resumen de tu reserva
                </Card.Header>
                <Card.Body>
                  <div className="d-flex align-items-center mb-3">
                    {' '}
                    <img
                      src={
                        car.imagen_principal ||
                        car.imagenPrincipal?.original ||
                        car.imagenPrincipal?.placeholder ||
                        car.imagen ||
                        'https://via.placeholder.com/150x100/e3f2fd/1976d2.png?text=Vehículo'
                      }
                      alt={`${car.marca} ${car.modelo}`}
                      className="reserva-car-img me-3"
                      onError={(e) => {
                        e.target.src =
                          car.imagenPrincipal?.placeholder ||
                          'https://via.placeholder.com/150x100/e3f2fd/1976d2.png?text=Vehículo';
                      }}
                    />
                    <div>
                      <h5>
                        {car.marca} {car.modelo}
                      </h5>
                      <Badge
                        bg={
                          paymentOption === 'all-inclusive'
                            ? 'success'
                            : 'secondary'
                        }
                      >
                        {paymentOption === 'all-inclusive'
                          ? 'All Inclusive'
                          : 'Economy'}
                      </Badge>
                    </div>
                  </div>
                  <div className="fecha-reserva mb-2">
                    <FontAwesomeIcon icon={faMapMarkerAlt} className="me-2" />
                    <strong>Recogida:</strong>{' '}
                    {fechas?.pickupLocation
                      ? typeof fechas.pickupLocation === 'object'
                        ? fechas.pickupLocation.nombre
                        : fechas.pickupLocation
                      : 'Aeropuerto de Málaga'}
                  </div>
                  <div className="d-flex mb-3">
                    <div className="me-3">
                      <FontAwesomeIcon icon={faCalendarAlt} className="me-1" />
                      {fechas?.pickupDate
                        ? new Date(fechas.pickupDate).toLocaleDateString()
                        : '14/05/2025'}
                    </div>
                    <div>
                      <FontAwesomeIcon icon={faClock} className="me-1" />
                      {fechas?.pickupTime || '12:00'}
                    </div>
                  </div>{' '}
                  <div className="fecha-reserva mb-2">
                    <FontAwesomeIcon icon={faMapMarkerAlt} className="me-2" />
                    <strong>Devolución:</strong>{' '}
                    {fechas?.dropoffLocation
                      ? typeof fechas.dropoffLocation === 'object'
                        ? fechas.dropoffLocation.nombre
                        : fechas.dropoffLocation
                      : 'Aeropuerto de Málaga'}
                  </div>
                  <div className="d-flex mb-3">
                    <div className="me-3">
                      <FontAwesomeIcon icon={faCalendarAlt} className="me-1" />
                      {fechas?.dropoffDate
                        ? new Date(fechas.dropoffDate).toLocaleDateString()
                        : '17/05/2025'}
                    </div>
                    <div>
                      <FontAwesomeIcon icon={faClock} className="me-1" />
                      {fechas?.dropoffTime || '12:00'}
                    </div>
                  </div>
                  <div className="proteccion mb-3">
                    <FontAwesomeIcon icon={faShieldAlt} className="me-2" />
                    <strong>Protección:</strong>{' '}
                    {paymentOption === 'all-inclusive'
                      ? 'Todo incluido sin franquicia'
                      : 'Básica con franquicia'}
                  </div>
                  <hr />
                  {detallesReserva && (
                    <div className="detalles-precio">
                      {' '}
                      <div className="d-flex justify-content-between mb-2">
                        <span>Precio base ({diasAlquiler} días):</span>
                        <span>
                          {(
                            Number(detallesReserva.precioCocheBase) || 0
                          ).toFixed(2)}
                          €
                        </span>
                      </div>
                      <div className="d-flex justify-content-between mb-2">
                        <span>
                          IVA{formatTaxRate(detallesReserva.tasaImpuesto)}:
                        </span>
                        <span>
                          {(Number(detallesReserva.iva) || 0).toFixed(2)}€
                        </span>
                      </div>
                      {totalExtras > 0 && (
                        <div className="d-flex justify-content-between mb-2">
                          <span>Extras:</span>
                          <span>{(Number(totalExtras) || 0).toFixed(2)}€</span>
                        </div>
                      )}
                      <hr />
                      <div className="d-flex justify-content-between fw-bold">
                        <span>Total:</span>
                        <span>
                          {(Number(detallesReserva.total) || 0).toFixed(2)}€
                        </span>
                      </div>
                    </div>
                  )}
                </Card.Body>
              </Card>
            </Col>

            {/* Columna derecha: Selección de extras */}
            <Col
              md={7}
              xs={12}
              className="columna-derecha d-flex flex-column justify-content-between"
            >
              <h5 className="mb-3">
                <FontAwesomeIcon icon={faInfoCircle} className="me-2" />
                Añade extras a tu reserva (opcional)
              </h5>

              <Row>
                {' '}
                {extrasDisponibles.map((extra) => {
                  // Verificar si el extra está seleccionado (maneja tanto objetos como IDs)
                  const isSelected = extrasSeleccionados.some((selectedExtra) =>
                    typeof selectedExtra === 'object'
                      ? selectedExtra.id === extra.id
                      : selectedExtra === extra.id,
                  );

                  return (
                    <Col md={6} xs={6} className="mb-3" key={extra.id}>
                      <Card
                        className={`extra-card ${isSelected ? 'selected' : ''}`}
                        onClick={() => toggleExtra(extra.id)}
                      >
                        <div className="extra-card-inner">
                          <div className="extra-img-container">
                            <img
                              src={getImageForExtra(extra, imageMap, wifiLogo)}
                              alt={extra.nombre}
                              className="extra-img"
                              onError={(e) => {
                                e.target.src =
                                  'https://via.placeholder.com/80x80/f3e5f5/7b1fa2.png?text=Extra';
                              }}
                            />
                            <div className="extra-check">
                              <FontAwesomeIcon
                                icon={isSelected ? faCheck : faTimes}
                                className={isSelected ? 'text-success' : ''}
                              />
                            </div>
                          </div>
                          <div className="extra-details">
                            <h6>{extra.nombre}</h6>
                            <p className="extra-description">
                              {extra.descripcion}
                            </p>{' '}
                            <p className="extra-price">
                              {(Number(extra.precio) || 0).toFixed(2)}€/día ·
                              <strong>
                                {' '}
                                {(
                                  (Number(extra.precio) || 0) * diasAlquiler
                                ).toFixed(2)}
                                €
                              </strong>{' '}
                              total
                            </p>
                          </div>
                        </div>
                      </Card>
                    </Col>
                  );
                })}
              </Row>
              <div className="mt-4 d-flex justify-content-between">
                <div className="d-flex">
                  {/* Botón para cancelar reserva y volver a la búsqueda */}
                  <Button
                    variant="outline-danger"
                    onClick={handleCancelarReserva}
                    disabled={loading}
                    className="cancelar-btn"
                    title="Cancelar reserva y volver a la búsqueda"
                  >
                    <FontAwesomeIcon icon={faTimes} className="me-2" />
                    Cancelar Reserva
                  </Button>
                </div>
                <div d-flex>
                  <Button
                    variant="primary"
                    className="continue-btn"
                    onClick={handleContinuar}
                    disabled={loading}
                  >
                    {loading ? (
                      <>
                        <Spinner
                          as="span"
                          animation="border"
                          size="sm"
                          role="status"
                          aria-hidden="true"
                          className="me-2"
                        />
                        Procesando...
                      </>
                    ) : (
                      'Continuar con la reserva'
                    )}
                  </Button>
                </div>
              </div>
            </Col>
          </Row>
        </Card.Body>
      </Card>

      {/* Indicador del timer */}
      {timerActive && (
        <div className="mt-3">
          <ReservationTimerIndicator
            isActive={timerActive}
            remainingTime={remainingTime}
            formattedTime={formattedTime}
            size="normal"
            position="inline"
            onExtendRequest={onExtendTimer}
          />
        </div>
      )}

      {/* Modales del timer */}
      <ReservationTimerModal
        show={showWarningModal}
        type="warning"
        remainingTime={remainingTime}
        onExtend={onExtendTimer}
        onCancel={onCancelReservation}
        onClose={onCloseModals}
      />

      <ReservationTimerModal
        show={showExpiredModal}
        type="expired"
        remainingTime={0}
        onContinue={onStartNewReservation}
        onCancel={onCancelReservation}
        onClose={onCloseModals}
      />
    </Container>
  );
};

export default ReservaClienteExtras;<|MERGE_RESOLUTION|>--- conflicted
+++ resolved
@@ -95,24 +95,12 @@
   const [totalExtras, setTotalExtras] = useState(0);
   const reservaExtrasRef = useRef(null);
 
-<<<<<<< HEAD
   // Realizar un scroll hacia el componente
   useEffect(() => {
     if (reservaExtrasRef.current) {
       reservaExtrasRef.current.scrollIntoView({ behavior: 'smooth' });
     }
   }, []); // Cargar datos de reserva del storage al iniciar
-=======
-
-  // Realizar un scroll hacia el componente
-  useEffect(() => { 
-    if (reservaExtrasRef.current) { 
-      reservaExtrasRef.current.scrollIntoView({ behavior: 'smooth' }); 
-    } 
-  }, []); 
-
-  // Cargar datos de reserva del sessionStorage al iniciar
->>>>>>> a26c23f7
   useEffect(() => {
     const loadReservationData = async () => {
       try {
@@ -871,4 +859,4 @@
   );
 };
 
-export default ReservaClienteExtras;+export default ReservaClienteExtras;
